package mirror

import (
	"fmt"
	"os"

	"github.com/docker/attest/internal/embed"
	"github.com/docker/attest/pkg/oci"
	"github.com/docker/attest/pkg/tuf"
	"github.com/google/go-containerregistry/pkg/name"
	v1 "github.com/google/go-containerregistry/pkg/v1"
	"github.com/google/go-containerregistry/pkg/v1/empty"
	"github.com/google/go-containerregistry/pkg/v1/layout"
	"github.com/google/go-containerregistry/pkg/v1/remote"
)

func NewTufMirror(root []byte, tufPath, metadataURL, targetsURL string, versionChecker tuf.VersionChecker) (*TufMirror, error) {
	if root == nil {
		root = embed.DefaultRoot
	}
	tufClient, err := tuf.NewTufClient(root, tufPath, metadataURL, targetsURL, versionChecker)
	if err != nil {
		return nil, fmt.Errorf("failed to create TUF client: %w", err)
	}
	return &TufMirror{TufClient: tufClient, tufPath: tufPath, metadataURL: metadataURL, targetsURL: targetsURL}, nil
}

func PushImageToRegistry(image v1.Image, imageName string) error {
	ref, err := name.ParseReference(imageName)
	if err != nil {
		return fmt.Errorf("Failed to parse image name '%s': %w", imageName, err)
	}
<<<<<<< HEAD

=======
	// Get the authenticator from the default Docker keychain
	auth, err := authn.DefaultKeychain.Resolve(ref.Context())
	if err != nil {
		return fmt.Errorf("Failed to get authenticator: %w", err)
	}
>>>>>>> 7586f4df
	// Push the image to the registry
	return remote.Write(ref, image, oci.MultiKeychainOption())
}

func PushIndexToRegistry(image v1.ImageIndex, imageName string) error {
	// Parse the index name
	ref, err := name.ParseReference(imageName)
	if err != nil {
		return fmt.Errorf("Failed to parse image name: %w", err)
	}
<<<<<<< HEAD
=======
	// Get the authenticator from the default Docker keychain
	auth, err := authn.DefaultKeychain.Resolve(ref.Context())
	if err != nil {
		return fmt.Errorf("Failed to get authenticator: %w", err)
	}
>>>>>>> 7586f4df
	// Push the index to the registry
	return remote.WriteIndex(ref, image, oci.MultiKeychainOption())
}

func SaveImageAsOCILayout(image v1.Image, path string) error {
	// Save the image to the local filesystem
	err := os.MkdirAll(path, os.ModePerm)
	if err != nil {
		return fmt.Errorf("failed to create directory: %w", err)
	}
	index := empty.Index
	l, err := layout.Write(path, index)
	if err != nil {
		return fmt.Errorf("failed to create index: %w", err)
	}
	return l.AppendImage(image)
}

func SaveIndexAsOCILayout(image v1.ImageIndex, path string) error {
	// Save the index to the local filesystem
	err := os.MkdirAll(path, os.ModePerm)
	if err != nil {
		return fmt.Errorf("failed to create directory: %w", err)
	}

	_, err = layout.Write(path, image)
	if err != nil {
		return fmt.Errorf("failed to create index: %w", err)
	}
	return nil
}<|MERGE_RESOLUTION|>--- conflicted
+++ resolved
@@ -30,15 +30,7 @@
 	if err != nil {
 		return fmt.Errorf("Failed to parse image name '%s': %w", imageName, err)
 	}
-<<<<<<< HEAD
 
-=======
-	// Get the authenticator from the default Docker keychain
-	auth, err := authn.DefaultKeychain.Resolve(ref.Context())
-	if err != nil {
-		return fmt.Errorf("Failed to get authenticator: %w", err)
-	}
->>>>>>> 7586f4df
 	// Push the image to the registry
 	return remote.Write(ref, image, oci.MultiKeychainOption())
 }
@@ -49,14 +41,7 @@
 	if err != nil {
 		return fmt.Errorf("Failed to parse image name: %w", err)
 	}
-<<<<<<< HEAD
-=======
-	// Get the authenticator from the default Docker keychain
-	auth, err := authn.DefaultKeychain.Resolve(ref.Context())
-	if err != nil {
-		return fmt.Errorf("Failed to get authenticator: %w", err)
-	}
->>>>>>> 7586f4df
+
 	// Push the index to the registry
 	return remote.WriteIndex(ref, image, oci.MultiKeychainOption())
 }
