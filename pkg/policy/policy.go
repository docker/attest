--- conflicted
+++ resolved
@@ -21,11 +21,6 @@
 	PolicyMappingFileName = "mapping.yaml"
 )
 
-<<<<<<< HEAD
-var (
-	PolicyFileNames = []string{"data.yaml", "policy.rego"}
-)
-
 type Summary struct {
 	Subjects  []intoto.Subject `json:"subjects"`
 	SLSALevel string           `json:"slsa_level"`
@@ -47,8 +42,6 @@
 	Summary      Summary            `json:"summary"`
 }
 
-=======
->>>>>>> ec1c994f
 type PolicyMappings struct {
 	Version  string          `json:"version"`
 	Kind     string          `json:"kind"`
@@ -145,19 +138,11 @@
 	return mappings, nil
 }
 
-<<<<<<< HEAD
 func resolveTufPolicy(opts *PolicyOptions, mapping *PolicyMapping) (*Policy, error) {
-	files := make([]*PolicyFile, 0, len(PolicyFileNames))
-	for _, filename := range PolicyFileNames {
-		filePath := path.Join(mapping.Location, filename)
-		_, fileContents, err := opts.TufClient.DownloadTarget(filePath, filepath.Join(opts.LocalTargetsDir, filePath))
-=======
-func resolveTufPolicy(opts *PolicyOptions, mapping *PolicyMapping) ([]*PolicyFile, error) {
 	files := make([]*PolicyFile, 0, len(mapping.Files))
 	for _, f := range mapping.Files {
 		filename := f.Path
 		_, fileContents, err := opts.TufClient.DownloadTarget(filename, filepath.Join(opts.LocalTargetsDir, filename))
->>>>>>> ec1c994f
 		if err != nil {
 			return nil, fmt.Errorf("failed to download policy file %s: %w", filename, err)
 		}
